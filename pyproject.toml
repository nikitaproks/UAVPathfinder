--- conflicted
+++ resolved
@@ -7,7 +7,6 @@
 
 [tool.poetry.dependencies]
 python = "^3.10"
-<<<<<<< HEAD
 pydantic = "^1.10.8"
 open3d = "^0.17.0"
 scikit-learn = "^1.2.2"
@@ -20,16 +19,16 @@
 meshio = "^5.3.4"
 wheel = "^0.40.0"
 setuptools = "^67.8.0"
-=======
 networkx = "^3.1"
-pydantic = "^1.10.8"
 osmnx = "^1.3.1.post0"
 matplotlib = "^3.7.1"
 geopandas = "^0.13.0"
 numpy = "^1.24.3"
+
+[tool.poetry.dev-dependencies]
 pytest = "^7.3.1"
 black = "^23.3.0"
->>>>>>> 9124bc5d
+
 
 
 [build-system]
