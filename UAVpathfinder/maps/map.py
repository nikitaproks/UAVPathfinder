from typing import List
from pydantic import BaseModel
import networkx as nx
import osmnx as ox
import matplotlib.pyplot as plt
import geopandas as gpd
import numpy as np
import pandas as pd
from UAVpathfinder.maps.utils import coord_to_cart


class Map(BaseModel):
    start_coord: List[float]
    end_coord: List[float]
    level_height = 2.5  # height of a building level
    buffer = 0.0005

    def generate_bbox(self) -> List[List[float]]:
        """
        Creates a geographic box around the start and end stations for later graph retrieval.

        The buffer is added to increase the area areound the start and end location and capture relevant
        nodes and edges.
        """
        bbox_vals = [
            [
                min(self.start_coord[0], self.end_coord[0])
                - self.buffer,
                min(self.start_coord[1], self.end_coord[1])
                - self.buffer,
            ],
            [
                max(self.start_coord[0], self.end_coord[0])
                + self.buffer,
                max(self.start_coord[1], self.end_coord[1])
                + self.buffer,
            ],
        ]  # [min_lat, min_lon], [max_lat, max_lon]
        return bbox_vals

    def get_2d_building_graph(self) -> nx.MultiDiGraph:
        """
        Return the raw network graph of the buildings given a bounding box from OSMnx,
        """
        box = self.generate_bbox()
        ox.settings.timeout = 100
        ox.settings.use_cache = False
        return ox.graph_from_bbox(
            box[1][0],
            box[0][0],
            box[0][1],
            box[1][1],
            retain_all=False,
            truncate_by_edge=True,
            simplify=False,
            custom_filter='["building"]',
        )
        # ymax, ymin, xmin, xmax

    def get_2d_buildings_data(self) -> gpd.GeoDataFrame:
        box = self.generate_bbox()
        # Get buildings within the bounding box
        buildings = ox.geometries_from_bbox(
            box[1][0],
            box[0][0],
            box[0][1],
            box[1][1],
            tags={"building": True},
        )
        return buildings

    def plot_building_2d(self) -> None:
        # Plot the graph
        ox.plot_graph(
            self.get_2d_building_graph(),
        )
        plt.show()

        building_series = gpd.GeoSeries(
            self.get_2d_buildings_data().geometry
        )
        building_series.plot()
        plt.show()

    def avg_known_building_height(self) -> float:
        """
        Calculate the average height of known buildings based on their heights and level heights.

        Returns:
            float: Average height of known buildings in meters.
        """
        building_levels = self.get_2d_buildings_data()[
            "building:levels"
        ].dropna()
        building_levels = building_levels.astype(float)
        average_height = np.average(
            building_levels * self.level_height
        )
        return average_height

    def max_known_building_height(self) -> float:
        """
        Calculate the maximum height of known buildings.

        Returns:
            float: Maximum height of known buildings in meters.
        """
        building_levels = self.get_2d_buildings_data()[
            "building:levels"
        ].dropna()
        max_height = (
            max(building_levels.astype(float)) * self.level_height
        )
        return max_height

    def get_building_height(
        self, building: gpd.GeoDataFrame
    ) -> float:
        # TODO: what does it mean when a building height is NaN
        if not pd.isna(building["building:levels"]):
            return (
                float(building["building:levels"]) * self.level_height
            )
        return self.avg_known_building_height()

    def generate_building_faces(self) -> List[List[List[float]]]:
        buildings = []
        min_ref_pt = self.generate_bbox()[0]

        # Iterate over buildings
        for _, building in self.get_2d_buildings_data().iterrows():
            # Extract building height and footprint
            height = self.get_building_height(building)
            footprint = building.geometry

            # Check if footprint is a polygon
            # Points are ignored, only plygons are taken.
            if footprint.geom_type == "Polygon":
                base_coord = footprint.exterior.coords
                building_faces = [
                    [
                        coord_to_cart(min_ref_pt, coord) + [0.0]
                        for coord in base_coord
                    ],
                    [
                        coord_to_cart(min_ref_pt, coord) + [height]
                        for coord in base_coord
                    ],
                ]

                for idx, point in enumerate(base_coord):
                    if idx == len(base_coord) - 1:
                        building_faces.append(
                            [
                                coord_to_cart(
                                    min_ref_pt, base_coord[0]
                                )
                                + [0.0],
                                coord_to_cart(
                                    min_ref_pt, base_coord[0]
                                )
                                + [height],
                                coord_to_cart(
                                    min_ref_pt, base_coord[-1]
                                )
                                + [height],
                                coord_to_cart(
                                    min_ref_pt, base_coord[-1]
                                )
                                + [0.0],
                            ]
                        )
                    else:
                        building_faces.append(
                            [
<<<<<<< HEAD
                                coord_to_cart(
                                    min_ref_pt, point
                                ).extend([0.0]),
                                coord_to_cart(min_ref_pt, point)
                                + [height],
                                coord_to_cart(
                                    min_ref_pt, base_coord[idx + 1]
                                )
=======
                                coord_to_cart(min_ref_pt, point) + [0.0],
                                coord_to_cart(min_ref_pt, point) + [height],
                                coord_to_cart(min_ref_pt, base_coord[idx + 1])
>>>>>>> c45c59c1
                                + [height],
                                coord_to_cart(
                                    min_ref_pt, base_coord[idx + 1]
                                )
                                + [0.0],
                            ]
                        )

                buildings.append(building_faces)

        return np.array(buildings, dtype=object)<|MERGE_RESOLUTION|>--- conflicted
+++ resolved
@@ -173,20 +173,17 @@
                     else:
                         building_faces.append(
                             [
-<<<<<<< HEAD
-                                coord_to_cart(
-                                    min_ref_pt, point
-                                ).extend([0.0]),
+                                coord_to_cart(min_ref_pt, point)
+                                + [0.0],
                                 coord_to_cart(min_ref_pt, point)
                                 + [height],
                                 coord_to_cart(
                                     min_ref_pt, base_coord[idx + 1]
                                 )
-=======
-                                coord_to_cart(min_ref_pt, point) + [0.0],
-                                coord_to_cart(min_ref_pt, point) + [height],
-                                coord_to_cart(min_ref_pt, base_coord[idx + 1])
->>>>>>> c45c59c1
+                                + [height],
+                                coord_to_cart(
+                                    min_ref_pt, base_coord[idx + 1]
+                                )
                                 + [height],
                                 coord_to_cart(
                                     min_ref_pt, base_coord[idx + 1]
