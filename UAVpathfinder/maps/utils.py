from typing import List
import math


def haversine_distance(
    coord_1: List[float], coord_2: List[float]
) -> float:
    """
    Calculate the Haversine distance between two coordinates to help determine the
    initial grid.

    Parameters:
        coord_1 (List[float]): second coordinate in degrees.
        coord_2 (List[float]): first coordinate in degrees.

    Returns:
        float: The distance between the two coordinates in meters.
    """
    lat1_rad = math.radians(coord_1[0])
    lon1_rad = math.radians(coord_1[1])
    lat2_rad = math.radians(coord_2[0])
    lon2_rad = math.radians(coord_2[1])

    # Haversine formula
    dlon = lon2_rad - lon1_rad
    dlat = lat2_rad - lat1_rad
    a = (
        math.sin(dlat / 2) ** 2
        + math.cos(lat1_rad)
        * math.cos(lat2_rad)
        * math.sin(dlon / 2) ** 2
    )
    c = 2 * math.atan2(math.sqrt(a), math.sqrt(1 - a))
    distance = 6371752.3 * c  # Earth's radius in kilometers

    return abs(distance)


def coord_to_cart(
    relative_coord: List[float], coord: List[float]
) -> List[float]:
    # coord and relative coord are flipped!
<<<<<<< HEAD
    distance = haversine_distance(
        (coord[1], coord[0]), relative_coord
    )
    x = (
        distance
        * math.cos(math.radians(coord[0]))
        * (coord[1] - relative_coord[0])
    )
    y = distance * (coord[0] - relative_coord[1])
=======
    flip_coord = [coord[1], coord[0]]
    distance = haversine_distance(flip_coord, relative_coord)
    x = (
        6371752.3
        * (math.radians(flip_coord[1]) - math.radians(relative_coord[1]))
        * math.cos(math.radians(relative_coord[0]))
    )
    y = 6371752.3 * (math.radians(flip_coord[0]) - math.radians(relative_coord[0]))
    print(" ")
    print(distance)
    print([x, y])
>>>>>>> c45c59c1
    return [x, y]<|MERGE_RESOLUTION|>--- conflicted
+++ resolved
@@ -40,27 +40,20 @@
     relative_coord: List[float], coord: List[float]
 ) -> List[float]:
     # coord and relative coord are flipped!
-<<<<<<< HEAD
-    distance = haversine_distance(
-        (coord[1], coord[0]), relative_coord
-    )
-    x = (
-        distance
-        * math.cos(math.radians(coord[0]))
-        * (coord[1] - relative_coord[0])
-    )
-    y = distance * (coord[0] - relative_coord[1])
-=======
     flip_coord = [coord[1], coord[0]]
     distance = haversine_distance(flip_coord, relative_coord)
     x = (
         6371752.3
-        * (math.radians(flip_coord[1]) - math.radians(relative_coord[1]))
+        * (
+            math.radians(flip_coord[1])
+            - math.radians(relative_coord[1])
+        )
         * math.cos(math.radians(relative_coord[0]))
     )
-    y = 6371752.3 * (math.radians(flip_coord[0]) - math.radians(relative_coord[0]))
+    y = 6371752.3 * (
+        math.radians(flip_coord[0]) - math.radians(relative_coord[0])
+    )
     print(" ")
     print(distance)
     print([x, y])
->>>>>>> c45c59c1
     return [x, y]